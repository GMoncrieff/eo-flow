--- conflicted
+++ resolved
@@ -9,15 +9,10 @@
 from marshmallow.validate import OneOf, ContainsOnly
 
 from ..base import BaseModel
-<<<<<<< HEAD
-from .layers import Conv2D, Deconv2D, CropAndConcat
 from ..utils.tf_utils import plot_to_image
 
-import types
-=======
 from .losses import CategoricalFocalLoss
 from .metrics import MeanIoU, InitializableMetric
->>>>>>> 7c5adf72
 
 logging.basicConfig(level=logging.INFO,
                     format='%(asctime)s %(levelname)s %(message)s')
